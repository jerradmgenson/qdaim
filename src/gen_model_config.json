{
    "training_dataset": "build/training_data.csv",
    "validation_dataset": "build/validation_data.csv",
    "random_seed": 3307259,
    "scoring": "informedness",
<<<<<<< HEAD
    "preprocessing_method": "pca",
    "pca_components": 8,
    "pca_whiten": true,
    "algorithm": "rfc",
    "algorithm_parameters":
    [
	{
	    "n_estimators": [10, 50, 100, 200],
	    "criterion": ["gini", "entropy"],
	    "min_samples_split": [2, 4, 6, 8, 10],
	    "min_samples_leaf": [1, 2, 4, 8],
	    "max_features": ["sqrt", "log2"],
	    "oob_score": [false, true],
	    "ccp_alpha": [0, 0.01, 0.1, 0.5, 1],
	    "class_weight": ["balanced"]
	}
=======
    "preprocessing_methods": ["pca"],
    "pca_components": 8,
    "pca_whiten": true,
    "algorithm": "qda",
    "algorithm_parameters":
    [
>>>>>>> dd273836
    ]
}<|MERGE_RESOLUTION|>--- conflicted
+++ resolved
@@ -3,30 +3,11 @@
     "validation_dataset": "build/validation_data.csv",
     "random_seed": 3307259,
     "scoring": "informedness",
-<<<<<<< HEAD
-    "preprocessing_method": "pca",
-    "pca_components": 8,
-    "pca_whiten": true,
-    "algorithm": "rfc",
-    "algorithm_parameters":
-    [
-	{
-	    "n_estimators": [10, 50, 100, 200],
-	    "criterion": ["gini", "entropy"],
-	    "min_samples_split": [2, 4, 6, 8, 10],
-	    "min_samples_leaf": [1, 2, 4, 8],
-	    "max_features": ["sqrt", "log2"],
-	    "oob_score": [false, true],
-	    "ccp_alpha": [0, 0.01, 0.1, 0.5, 1],
-	    "class_weight": ["balanced"]
-	}
-=======
     "preprocessing_methods": ["pca"],
     "pca_components": 8,
     "pca_whiten": true,
     "algorithm": "qda",
     "algorithm_parameters":
     [
->>>>>>> dd273836
     ]
 }